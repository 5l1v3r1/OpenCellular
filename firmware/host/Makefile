
#Makefile for ocmw and cli

CC=gcc
CFLAGS=  -I./ocwdg -I./include -I./../ec -I./../ec/common -I./../ec/platform/oc-sdr/schema -I./../ec/common/inc/global -Wall -Werror -g -fshort-enums
LIBS =   -lpthread -ledit -lm -lrt
src_ocmw = $(wildcard ocmw/*.c) $(wildcard ocwdg/*.c) $(wildcard util/*.c) $(wildcard ../ec/platform/oc-sdr/schema/*.c)
src_occli = $(wildcard occli/*.c) $(wildcard util/*.c) $(wildcard ../ec/platform/oc-sdr/schema/*.c)
src_ocware_stub = $(wildcard ocwarestub/*.c) $(wildcard ../ec/platform/oc-sdr/schema/*.c)
output_dir = bin

# --- Build  binary and executable files

default:
	@mkdir -p $(output_dir)
	make all
	
<<<<<<< HEAD
all:	gen_schema ocmw_uart ocmw_usb ocmw_eth occli ocmw_eth_stub ocware_stub

gen_schema:
	cd ../utilities/schema; ./mk_schema.sh
=======
all:	ocmw_uart ocmw_usb ocmw_eth occli ocmw_eth_stub ocware_stub hash

hash:
	cd ../utilities/checksums; ./hashes.sh $(shell pwd)/$(output_dir) -host
>>>>>>> c6f70ac0

.PHONY:	occli

ocmw_uart:   $(OBJECTS)
	$(CC)  $(src_ocmw) -o $(output_dir)/ocmw_uart  $(LIBS) $(CFLAGS) -DOCWARE_HOST

ocmw_usb:   $(OBJECTS)
	$(CC)  $(src_ocmw) -o $(output_dir)/ocmw_usb  $(LIBS) $(CFLAGS) -DINTERFACE_USB -DOCWARE_HOST

ocmw_eth:   $(OBJECTS)
	$(CC) $(src_ocmw) -o $(output_dir)/ocmw_eth  $(LIBS) $(CFLAGS) -DINTERFACE_ETHERNET -DOCWARE_HOST
	
ocmw_eth_stub:   $(OBJECTS)
	$(CC) $(src_ocmw) -o $(output_dir)/ocmw_eth_stub  $(LIBS) $(CFLAGS) -DINTERFACE_STUB_EC -DOCWARE_HOST

ocware_stub:   $(OBJECTS)
	$(CC)  $(src_ocware_stub) -o $(output_dir)/ocware_stub  $(LIBS) $(CFLAGS) -DOCWARE_HOST

occli:   $(OBJECTS)
		$(CC)  $(src_occli) -o $(output_dir)/occli   $(LIBS) $(CFLAGS) -DOCWARE_HOST
		ln -sf occli $(output_dir)/occmd


# --- remove binary and executable files
clean:
	rm -fr $(output_dir)/*<|MERGE_RESOLUTION|>--- conflicted
+++ resolved
@@ -15,17 +15,13 @@
 	@mkdir -p $(output_dir)
 	make all
 	
-<<<<<<< HEAD
-all:	gen_schema ocmw_uart ocmw_usb ocmw_eth occli ocmw_eth_stub ocware_stub
+all:	gen_schema ocmw_uart ocmw_usb ocmw_eth occli ocmw_eth_stub ocware_stub hash
 
 gen_schema:
 	cd ../utilities/schema; ./mk_schema.sh
-=======
-all:	ocmw_uart ocmw_usb ocmw_eth occli ocmw_eth_stub ocware_stub hash
 
 hash:
 	cd ../utilities/checksums; ./hashes.sh $(shell pwd)/$(output_dir) -host
->>>>>>> c6f70ac0
 
 .PHONY:	occli
 
