--- conflicted
+++ resolved
@@ -15,17 +15,13 @@
 	@mkdir -p $(output_dir)
 	make all
 	
-<<<<<<< HEAD
-all:	gen_schema ocmw_uart ocmw_usb ocmw_eth occli ocmw_eth_stub ocware_stub hash
+all:	get_cfg gen_schema ocmw_uart ocmw_usb ocmw_eth occli ocmw_eth_stub ocware_stub hash
+
+get_cfg:
+	cd ../utilities/build; ./envDetect.sh
 
 gen_schema:
 	cd ../utilities/schema; ./mk_schema.sh
-=======
-all:	get_cfg ocmw_uart ocmw_usb ocmw_eth occli ocmw_eth_stub ocware_stub hash
-
-get_cfg:
-	cd ../utilities/build; ./envDetect.sh
->>>>>>> 24e7a02e
 
 hash:
 	cd ../utilities/checksums; ./hashes.sh $(shell pwd)/$(output_dir) -host
