--- conflicted
+++ resolved
@@ -84,11 +84,12 @@
 
 .PRECIOUS: %/compiler.opt %/linker.cmd
 
-<<<<<<< HEAD
-all: get_cfg oc_connect1 hash
-=======
+default: get_cfg all
+
 all: oc_connect1 hash
->>>>>>> c6f70ac0
+
+get_cfg:
+	cd ../utilities/build; ./envDetect.sh $(CC) $(TIRTOS_DIR)
 
 hash:
 	cd ../utilities/checksums; ./hashes.sh $(shell pwd)/$(OUT) -ec
@@ -107,9 +108,6 @@
 
 $(OUT)/OpenCellular.bin: $(OUT)/OpenCellular.out
 	$(OBJCOPY) -S -O binary $< $@
-
-get_cfg:
-	cd ../utilities/build; ./envDetect.sh $(CC) $(TIRTOS_DIR)
 
 lint:
 	$(LINT) $(LINT_FLAGS) $(ALL_FILE)
